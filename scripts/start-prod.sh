#!/bin/sh
set -euo pipefail

echo "[start-prod] Launching production bootstrap..."

if [ -d "prisma/migrations" ] && [ "$(ls -A prisma/migrations 2>/dev/null)" ]; then
  echo "[start-prod] Running Prisma migrations..."
  npx prisma migrate deploy
else
  echo "[start-prod] No migrations found, pushing schema..."
  npx prisma db push
fi

<<<<<<< HEAD
echo "[start-prod] Generating initial API documentation..."
npx tsx scripts/generate-swagger-docs.ts || echo "[start-prod] Swagger generation failed (non-blocking)"

echo "[start-prod] Starting documentation watcher and static server in background..."
if [ -f scripts/docs-watch.sh ]; then
  sh scripts/docs-watch.sh &
else
  echo "[start-prod] docs-watch.sh not found, skipping watcher"
fi
if [ -d docs/api ]; then
  npx http-server docs/api -p 8080 --cors -c-1 &
else
  echo "[start-prod] docs/api directory missing, skipping http-server"
=======
API_DIR="src/app/api"
if [ -d "$API_DIR" ]; then
  echo "Generating initial API documentation..."
  npx tsx scripts/generate-swagger-docs.ts || echo "Swagger generation skipped or failed." 1>&2
  echo "Starting documentation watcher and server in background..."
  bash scripts/docs-watch.sh &
else
  echo "⚠ API source directory ($API_DIR) not present in runtime image; skipping live doc generation/watch." 1>&2
fi
if [ -d "docs/api" ]; then
  npx http-server docs/api -p 8080 --cors -c-1 &
else
  echo "⚠ No pre-generated docs found to serve on 8080." 1>&2
>>>>>>> 33530d69
fi

echo "[start-prod] Starting Next.js production server..."
npm start<|MERGE_RESOLUTION|>--- conflicted
+++ resolved
@@ -11,21 +11,7 @@
   npx prisma db push
 fi
 
-<<<<<<< HEAD
-echo "[start-prod] Generating initial API documentation..."
-npx tsx scripts/generate-swagger-docs.ts || echo "[start-prod] Swagger generation failed (non-blocking)"
 
-echo "[start-prod] Starting documentation watcher and static server in background..."
-if [ -f scripts/docs-watch.sh ]; then
-  sh scripts/docs-watch.sh &
-else
-  echo "[start-prod] docs-watch.sh not found, skipping watcher"
-fi
-if [ -d docs/api ]; then
-  npx http-server docs/api -p 8080 --cors -c-1 &
-else
-  echo "[start-prod] docs/api directory missing, skipping http-server"
-=======
 API_DIR="src/app/api"
 if [ -d "$API_DIR" ]; then
   echo "Generating initial API documentation..."
@@ -39,7 +25,6 @@
   npx http-server docs/api -p 8080 --cors -c-1 &
 else
   echo "⚠ No pre-generated docs found to serve on 8080." 1>&2
->>>>>>> 33530d69
 fi
 
 echo "[start-prod] Starting Next.js production server..."
