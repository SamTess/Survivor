datasource db {
  provider = "postgresql"
  url      = env("DATABASE_URL")
}

generator client {
  provider = "prisma-client-js"
}

enum OpportunityDirection {
  S_TO_I
  S_TO_P
  I_TO_S
  P_TO_S
}

enum EntityType {
  STARTUP
  INVESTOR
  PARTNER
}

enum OpportunityStatus {
  NEW
  QUALIFIED
  CONTACTED
  IN_DISCUSSION
  PILOT
  DEAL
  LOST
}

enum DealType {
  EQUITY
  CONVERTIBLE
  SAFE
  GRANT
  REVENUE_BASED
  PARTNERSHIP
  PILOT
  LICENSE
  COMMERCIAL
}

enum BudgetFit {
  BELOW_RANGE
  WITHIN_RANGE
  ABOVE_RANGE
  UNKNOWN
}

enum PilotBudgetFit {
  WITHIN
  OVER
  UNDER
  UNKNOWN
}

enum Round {
  PRE_SEED
  SEED
  A
  B
  C
  GROWTH
}

enum OpportunityEventType {
  AUTO_CREATED
  RESCORED
  STATUS_CHANGED
  NOTE
  EMAIL_SENT
  MEETING
  PILOT_STARTED
  DEAL_SIGNED
}

model OPPORTUNITY {
  id             String              @id @default(uuid())
  direction      OpportunityDirection
  source_type    EntityType
  source_id      Int
  target_type    EntityType
  target_id      Int
  score          Decimal?            @db.Decimal(5, 2)
  score_breakdown Json?
  status         OpportunityStatus   @default(NEW)
  reason         String?
  next_action    String?
  owner_user_id  Int?
  deal_type               DealType?
  round                   Round?
  proposed_amount_eur     Decimal? @db.Decimal(18, 2)
  valuation_pre_money_eur Decimal? @db.Decimal(18, 2)
  ownership_target_pct    Decimal? @db.Decimal(5, 2)
  fund_id                 String?
  budget_fit              BudgetFit?
  budget_fit_score        Decimal? @db.Decimal(5, 2)
  pilot_estimated_cost_eur Decimal? @db.Decimal(18, 2)
  pilot_budget_fit        PilotBudgetFit?
  term_deadline           DateTime?
  created_at     DateTime            @default(now())
  updated_at     DateTime            @updatedAt

  events OPPORTUNITY_EVENT[]

  @@index([status])
  @@index([direction])
  @@unique([direction, source_type, source_id, target_type, target_id])
}

model OPPORTUNITY_EVENT {
  id             String                 @id @default(uuid())
  opportunity_id String
  occurred_at    DateTime               @default(now())
  type           OpportunityEventType
  payload        Json?

  opportunity OPPORTUNITY @relation(fields: [opportunity_id], references: [id], onDelete: Cascade)

  @@index([occurred_at])
  @@index([type])
}

model S_STARTUP {
  id           Int      @id @default(autoincrement())
  name         String
  legal_status String
  address      String
  phone        String
  sector       String
  maturity     String
  email        String
  description  String
  image_data   Bytes?
  created_at   DateTime @default(now())
  details      S_STARTUP_DETAIL[]
  founders     S_FOUNDER[]
  news         S_NEWS[]
  viewsCount     Int      @default(0)
  likesCount     Int      @default(0)
  bookmarksCount Int      @default(0)
  sharesCount    Int      @default(0)
  followersCount Int      @default(0)
  fundraising_status String?
  round              String?
  ask_currency       String? @db.Char(3)
  ask_min            Decimal? @db.Decimal(18, 2)
  ask_max            Decimal? @db.Decimal(18, 2)
  ask_min_eur        Decimal? @db.Decimal(18, 2)
  ask_max_eur        Decimal? @db.Decimal(18, 2)
  use_of_funds       String?
  revenue_arr_eur    Decimal? @db.Decimal(18, 2)
  runway_months      Int?
}

model S_STARTUP_DETAIL {
  id              Int      @id @default(autoincrement())
  startup_id      Int
  description     String?
  website_url     String?
  social_media_url String?
  project_status  String?
  needs           String?
  startup         S_STARTUP @relation(fields: [startup_id], references: [id], onDelete: Cascade)
}

model S_USER {
  id            Int      @id @default(autoincrement())
  name          String
  email         String   @unique
  password_hash String
  address       String?
  phone         String?
  legal_status  String?
  description   String?
  image_data    Bytes?
  created_at    DateTime @default(now())
  updated_at    DateTime @updatedAt
  role          String
  founders      S_FOUNDER[]
  investors     S_INVESTOR[]
  partners      S_PARTNER[]
  permissions   S_PERMISSION[]
  messages      S_MESSAGE[] @relation("SenderMessages")
  conversation_users S_CONVERSATION_USER[]
  message_reactions S_MESSAGE_REACTION[]
  sessions      S_SESSION[]
  interactionEvents S_INTERACTION_EVENT[]
  follows       S_FOLLOW[]
  likes         S_LIKE[]
  bookmarks     S_BOOKMARK[]
  pageViews     S_PAGE_VIEW[]
  passwordResets S_PASSWORD_RESET[]
  followersCount Int      @default(0)
  roles         S_USER_ROLE[]
  mediaFiles    S_MEDIA_STORAGE[]
  storageQuota  S_USER_STORAGE_QUOTA?
}

model S_FOUNDER {
  id         Int      @id @default(autoincrement())
  startup_id Int
  user_id    Int?
  startup    S_STARTUP @relation(fields: [startup_id], references: [id], onDelete: Cascade)
  user       S_USER?   @relation(fields: [user_id], references: [id], onDelete: Cascade)
}

model S_INVESTOR {
  id               Int      @id @default(autoincrement())
  name             String
  legal_status     String
  address          String
  email            String   @unique
  phone            String
  description      String
  investor_type    String?
  investment_focus String?
  user_id          Int?
  user             S_USER?  @relation(fields: [user_id], references: [id], onDelete: Cascade)
  funds            INVESTMENT_FUND[]

  @@unique([user_id])
  created_at       DateTime @default(now())
  updated_at       DateTime @updatedAt
  @@index([investor_type])
  @@index([investment_focus])
}

model S_PARTNER {
  id               Int      @id @default(autoincrement())
  name             String
  legal_status     String
  address          String
  email            String   @unique
  phone            String
  description      String
  partnership_type String?
  user_id          Int
  user             S_USER @relation(fields: [user_id], references: [id], onDelete: Cascade)

  @@unique([user_id])
  created_at       DateTime @default(now())
  updated_at       DateTime @updatedAt
  @@index([partnership_type])
  budget_cycle         String?
  pilot_budget_min_eur Decimal? @db.Decimal(18, 2)
  pilot_budget_max_eur Decimal? @db.Decimal(18, 2)
  program_names        String[]
}

model S_NEWS {
  id          Int      @id @default(autoincrement())
  title       String
  description String?
  image_data  Bytes?
  startup_id  Int
  news_date   DateTime?
  location    String?
  category    String?
  created_at  DateTime @default(now())
  startup     S_STARTUP @relation(fields: [startup_id], references: [id], onDelete: Cascade)
  viewsCount     Int      @default(0)
  likesCount     Int      @default(0)
  bookmarksCount Int      @default(0)
  sharesCount    Int      @default(0)
}

model S_EVENT {
  id             Int      @id @default(autoincrement())
  name           String
  description    String?
  image_data     Bytes?
  dates          DateTime?
  location       String?
  event_type     String?
  target_audience String?
  created_at     DateTime @default(now())
  viewsCount     Int      @default(0)
  likesCount     Int      @default(0)
  bookmarksCount Int      @default(0)
  sharesCount    Int      @default(0)
  attendeesCount Int      @default(0)
}

model S_ROLES_REF {
  id        Int      @id @default(autoincrement())
  role_name String   @unique
  description String?
}

model S_PERMISSION {
  id         Int      @id @default(autoincrement())
  name       String
  description String?
  can_create Boolean  @default(false)
  can_read   Boolean  @default(false)
  can_update Boolean  @default(false)
  can_delete Boolean  @default(false)
  created_at DateTime @default(now())
  user_id    Int
  user       S_USER @relation(fields: [user_id], references: [id], onDelete: Cascade)
}

model S_CONVERSATION {
  id         Int      @id @default(autoincrement())
  name       String?
  created_at DateTime @default(now())
  users      S_CONVERSATION_USER[]
  messages   S_MESSAGE[]
}

model S_CONVERSATION_USER {
  conversation_id Int
  user_id        Int
  conversation   S_CONVERSATION @relation(fields: [conversation_id], references: [id], onDelete: Cascade)
  user           S_USER         @relation(fields: [user_id], references: [id], onDelete: Cascade)

  @@id([conversation_id, user_id])
}

model S_MESSAGE {
  id              Int      @id @default(autoincrement())
  conversation_id Int
  sender_id       Int
  content         String
  sent_at         DateTime @default(now())
  conversation    S_CONVERSATION @relation(fields: [conversation_id], references: [id], onDelete: Cascade)
  sender          S_USER         @relation("SenderMessages", fields: [sender_id], references: [id], onDelete: Cascade)
  reactions       S_MESSAGE_REACTION[]
}

model S_MESSAGE_REACTION {
  id         Int      @id @default(autoincrement())
  message_id Int
  user_id    Int
  emoji      String
  created_at DateTime @default(now())

  message    S_MESSAGE @relation(fields: [message_id], references: [id], onDelete: Cascade)
  user       S_USER    @relation(fields: [user_id], references: [id], onDelete: Cascade)

  @@unique([message_id, user_id, emoji])
  @@index([message_id])
  @@index([user_id])
}

enum ContentType {
  USER
  STARTUP
  EVENT
  NEWS
  PAGE
}

enum EventType {
  VIEW
  CLICK
  LIKE
  UNLIKE
  BOOKMARK
  SHARE
  FOLLOW
  UNFOLLOW
  SIGNUP
  LOGIN
  COMMENT
}

model S_SESSION {
  id           String      @id @default(uuid())
  occurredAt   DateTime    @default(now())
  userId       Int?
  contentType  ContentType
  contentId    Int?
  metadata     Json?
  ipHash       String?
  userAgent    String?

  referrerHost String?
  utmSource    String?
  utmMedium    String?
  utmCampaign  String?
  utmTerm      String?
  utmContent   String?

  user              S_USER?           @relation(fields: [userId], references: [id])
  interactionEvents S_INTERACTION_EVENT[]
  pageViews         S_PAGE_VIEW[]

  @@index([occurredAt])
  @@index([userId])
  @@index([contentType])
  @@index([contentType, contentId, occurredAt])
  @@index([utmSource, utmCampaign, occurredAt])
}

model S_INTERACTION_EVENT {
  id           String      @id @default(uuid())
  occurredAt   DateTime    @default(now())
  userId       Int?
  sessionId    String?
  eventType    EventType
  contentType  ContentType
  contentId    Int?
  metadata     Json?
  ipHash       String?
  userAgent    String?

  referrerHost String?
  utmSource    String?
  utmMedium    String?
  utmCampaign  String?
  utmTerm      String?
  utmContent   String?

  user    S_USER?  @relation(fields: [userId], references: [id])
  session S_SESSION? @relation(fields: [sessionId], references: [id])

  @@index([occurredAt])
  @@index([userId])
  @@index([sessionId])
  @@index([eventType])
  @@index([contentType])
  @@index([contentId])
  @@index([contentType, contentId, eventType, occurredAt])
  @@index([utmSource, utmCampaign, occurredAt])
}

model S_FOLLOW {
  followerId  Int
  targetType  ContentType
  targetId    Int
  createdAt   DateTime @default(now())

  follower    S_USER   @relation(fields: [followerId], references: [id])

  @@id([followerId, targetType, targetId])
  @@index([targetType, targetId])
}

model S_LIKE {
  userId      Int
  contentType ContentType
  contentId   Int
  createdAt   DateTime @default(now())

  user        S_USER @relation(fields: [userId], references: [id])

  @@id([userId, contentType, contentId])
  @@index([contentType, contentId])
}

model S_BOOKMARK {
  userId      Int
  contentType ContentType
  contentId   Int
  createdAt   DateTime @default(now())

  user        S_USER @relation(fields: [userId], references: [id])

  @@id([userId, contentType, contentId])
  @@index([contentType, contentId])
}

model S_DAILY_CONTENT_METRICS {
  id String @id @default(uuid())
  day DateTime
  contentType ContentType
  contentId Int
  views Int @default(0)
  uniqueUsers Int @default(0)
  clicks Int @default(0)
  likes Int @default(0)
  bookmarks Int @default(0)
  shares Int @default(0)
  followers Int @default(0)

  @@unique([day, contentType, contentId])
  @@index([day])
  @@index([contentType])
  @@index([contentId])
}

model S_PAGE_VIEW {
  id String @id @default(uuid())
  occurredAt DateTime @default(now())
  sessionId String?
  userId Int?
  path String
  referrerHost String?
  utmSource String?
  utmMedium String?
  utmCampaign String?

  session S_SESSION? @relation(fields: [sessionId], references: [id])
  user S_USER? @relation(fields: [userId], references: [id])

  @@index([occurredAt])
  @@index([sessionId])
  @@index([userId])
  @@index([path])
  @@index([path, occurredAt])
}

model S_DAILY_ACQUISITION_METRICS {
  id String @id @default(uuid())
  day DateTime
  utmSource String?
  utmMedium String?
  utmCampaign String?
  sessions Int @default(0)
  users Int @default(0)
  signups Int @default(0)

  @@index([day])
  @@index([utmSource, utmCampaign, day])
  @@unique([day, utmSource, utmMedium, utmCampaign])
}

model S_PASSWORD_RESET {
  id         Int      @id @default(autoincrement())
  user_id    Int
  token      String   @unique
  expires_at DateTime
  used       Boolean  @default(false)
  created_at DateTime @default(now())
  user       S_USER   @relation(fields: [user_id], references: [id], onDelete: Cascade)

  @@index([token])
  @@index([expires_at])
}

model S_USER_ROLE {
  user_id     Int
  role        String
  assigned_at DateTime @default(now())
  user        S_USER   @relation(fields: [user_id], references: [id], onDelete: Cascade)

  @@id([user_id, role])
  @@index([role])
}

<<<<<<< HEAD
model FEATURE_VECTOR {
  id           String     @id @default(uuid())
  entity_type  EntityType
  entity_id    Int
  tags         String[]
  tfidf        Json
  updated_at   DateTime   @updatedAt
  created_at   DateTime   @default(now())

  @@unique([entity_type, entity_id])
  @@index([entity_type])
}

model INVESTMENT_FUND {
  id                      String   @id @default(uuid())
  investor_id             Int
  name                    String
  vintage                 Int?
  aum_eur                 Decimal? @db.Decimal(18, 2)
  dry_powder_eur          Decimal? @db.Decimal(18, 2)
  investment_period_start DateTime?
  investment_period_end   DateTime?
  ticket_min_eur          Decimal? @db.Decimal(18, 2)
  ticket_max_eur          Decimal? @db.Decimal(18, 2)
  follow_on_ratio         Decimal? @db.Decimal(4, 2)
  sector_focus            String[]
  geo_focus               String[]
  stage_focus             String[]
  created_at              DateTime @default(now())
  updated_at              DateTime @updatedAt

  investor S_INVESTOR @relation(fields: [investor_id], references: [id], onDelete: Cascade)

  @@index([investor_id])
=======
model S_MEDIA_STORAGE {
  id            Int      @id @default(autoincrement())
  user_id       Int
  filename      String
  original_name String
  file_type     String
  mime_type     String
  file_size     Int
  file_path     String
  description   String?
  tags          String?
  is_public     Boolean  @default(false)
  created_at    DateTime @default(now())
  updated_at    DateTime @updatedAt
  user          S_USER   @relation(fields: [user_id], references: [id], onDelete: Cascade)

  @@index([user_id])
  @@index([file_type])
  @@index([is_public])
  @@index([created_at])
}

model S_USER_STORAGE_QUOTA {
  user_id       Int      @id
  used_bytes    BigInt   @default(0)
  max_bytes     BigInt   @default(2147483648) // 2GB default
  last_updated  DateTime @default(now()) @updatedAt
  user          S_USER   @relation(fields: [user_id], references: [id], onDelete: Cascade)

  @@index([used_bytes])
>>>>>>> 1fb3c73a
}<|MERGE_RESOLUTION|>--- conflicted
+++ resolved
@@ -542,7 +542,6 @@
   @@index([role])
 }
 
-<<<<<<< HEAD
 model FEATURE_VECTOR {
   id           String     @id @default(uuid())
   entity_type  EntityType
@@ -577,7 +576,8 @@
   investor S_INVESTOR @relation(fields: [investor_id], references: [id], onDelete: Cascade)
 
   @@index([investor_id])
-=======
+}
+
 model S_MEDIA_STORAGE {
   id            Int      @id @default(autoincrement())
   user_id       Int
@@ -608,5 +608,4 @@
   user          S_USER   @relation(fields: [user_id], references: [id], onDelete: Cascade)
 
   @@index([used_bytes])
->>>>>>> 1fb3c73a
 }