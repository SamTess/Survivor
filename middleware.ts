import { NextResponse } from 'next/server';
import type { NextRequest } from 'next/server';
import { verifyJwtEdge } from './src/infrastructure/security/auth-edge';

const PUBLIC_PATHS = ['/login', '/signup', '/favicon.ico', '/', '/about', '/news', '/events', '/projects', '/health', '/home', '/logo.png'];

function isPublic(path: string): boolean {
  if (PUBLIC_PATHS.includes(path)) return true;
  if (path.startsWith('/auth/')) return true;
  if (path.startsWith('/api/auth/')) return true;
  if (path.startsWith('/api/health')) return true;
  if (path.startsWith('/api/sync/')) return true;
  if (path.startsWith('/api/events')) return true;
  if (path.startsWith('/api/startups')) return true;
  if (path.startsWith('/api/news')) return true;
  if (path.startsWith('/api/investors')) return true;
  if (path.startsWith('/api/partners')) return true;
  if (path.startsWith('/api/users')) return true;
  if (path.startsWith('/_next/') || path.startsWith('/static/')) return true;
<<<<<<< HEAD
  if (path.match(/\.(png|jpg|jpeg|gif|svg|ico|css|js|woff|woff2|ttf|eot)$/)) return true;
=======
  if (path.match(/\.(png|jpg|jpeg|gif|svg|ico|css|js|woff|woff2|ttf|eot)$/i)) return true;
>>>>>>> e9a42889
  return false;
}

export async function middleware(req: NextRequest) {
  const { pathname } = req.nextUrl;
  if (isPublic(pathname)) return NextResponse.next();
  const token = req.cookies.get('auth')?.value;
  const secret = process.env.AUTH_SECRET || 'dev-secret';
  const payload = await verifyJwtEdge(token, secret);
  if (!payload) {
    const loginUrl = new URL('/login', req.url);
    loginUrl.searchParams.set('next', pathname);
    return NextResponse.redirect(loginUrl);
  }
  return NextResponse.next();
}

export const config = { matcher: ['/((?!api/analytics).*)'] };<|MERGE_RESOLUTION|>--- conflicted
+++ resolved
@@ -17,11 +17,7 @@
   if (path.startsWith('/api/partners')) return true;
   if (path.startsWith('/api/users')) return true;
   if (path.startsWith('/_next/') || path.startsWith('/static/')) return true;
-<<<<<<< HEAD
-  if (path.match(/\.(png|jpg|jpeg|gif|svg|ico|css|js|woff|woff2|ttf|eot)$/)) return true;
-=======
   if (path.match(/\.(png|jpg|jpeg|gif|svg|ico|css|js|woff|woff2|ttf|eot)$/i)) return true;
->>>>>>> e9a42889
   return false;
 }
 
