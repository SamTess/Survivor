{
  "name": "test",
  "version": "0.1.0",
  "private": true,
  "scripts": {
    "dev": "next dev --turbopack",
    "build": "next build --turbopack",
    "start": "next start",
    "lint": "eslint",
    "migrate:prod": "cp .env.production .env && npx prisma migrate deploy"
 },
  "dependencies": {
<<<<<<< HEAD
    "next": "15.5.2",
    "react": "19.1.0",
    "react-dom": "19.1.0",
    "react-icons": "^5.5.0"
=======
    "@prisma/client": "^6.15.0",
    "env-cmd": "^11.0.0",
    "next": "15.5.2",
    "react": "19.1.0",
    "react-dom": "19.1.0"
>>>>>>> 2d3246c4
  },
  "devDependencies": {
    "@eslint/eslintrc": "^3",
    "@tailwindcss/postcss": "^4",
    "@types/node": "^20",
    "@types/react": "^19",
    "@types/react-dom": "^19",
    "eslint": "^9",
    "eslint-config-next": "15.5.2",
<<<<<<< HEAD
=======
    "prisma": "^6.15.0",
>>>>>>> 2d3246c4
    "tailwindcss": "^4",
    "typescript": "^5"
  }
}<|MERGE_RESOLUTION|>--- conflicted
+++ resolved
@@ -10,18 +10,11 @@
     "migrate:prod": "cp .env.production .env && npx prisma migrate deploy"
  },
   "dependencies": {
-<<<<<<< HEAD
-    "next": "15.5.2",
-    "react": "19.1.0",
-    "react-dom": "19.1.0",
-    "react-icons": "^5.5.0"
-=======
     "@prisma/client": "^6.15.0",
     "env-cmd": "^11.0.0",
     "next": "15.5.2",
     "react": "19.1.0",
     "react-dom": "19.1.0"
->>>>>>> 2d3246c4
   },
   "devDependencies": {
     "@eslint/eslintrc": "^3",
@@ -31,10 +24,7 @@
     "@types/react-dom": "^19",
     "eslint": "^9",
     "eslint-config-next": "15.5.2",
-<<<<<<< HEAD
-=======
     "prisma": "^6.15.0",
->>>>>>> 2d3246c4
     "tailwindcss": "^4",
     "typescript": "^5"
   }
