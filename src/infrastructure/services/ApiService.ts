import axios, { AxiosInstance, AxiosRequestConfig, AxiosResponse, AxiosError } from 'axios';
import { SessionUser, LoginCredentials, SignupData, RequestResetData, ResetPasswordData, LoginErrorResponse } from '@/domain/interfaces';

export interface ApiResponse<T> {
  success: boolean;
  data?: T;
  error?: string;
  message?: string;
}

export class ApiService {
  private client: AxiosInstance;

  constructor(baseURL: string = '/api') {
    this.client = axios.create({
      baseURL,
      timeout: 10000,
      headers: {
        'Content-Type': 'application/json',
      },
      withCredentials: true,
    });

    this.setupInterceptors();
  }

  private setupInterceptors() {
    this.client.interceptors.request.use(
      (config) => {
<<<<<<< HEAD
        console.log(`API Request: ${config.method?.toUpperCase()} ${config.url}`);
=======
        // Add any request transformation here
>>>>>>> 4bdfa312
        return config;
      },
      (error) => {
        console.error('API Request Error:', error);
        return Promise.reject(error);
      }
    );

    // Response interceptor
    this.client.interceptors.response.use(
      (response: AxiosResponse) => {
<<<<<<< HEAD
        console.log(`API Response: ${response.status} ${response.config.url}`);
=======
        // Transform successful responses
>>>>>>> 4bdfa312
        return response;
      },
      (error: AxiosError) => {
        console.error('API Response Error:', error);

        if (error.response?.status === 401) {
          console.warn('Unauthorized access - session may have expired');
          window.dispatchEvent(new CustomEvent('auth:unauthorized'));
        }

        if (error.response?.status === 403) {
          console.warn('Forbidden - insufficient permissions');
        }

        if (error.response?.status && error.response.status >= 500) {
          console.error('Server error occurred');
        }

        return Promise.reject(error);
      }
    );
  }

  // Generic HTTP methods
  private async request<T>(config: AxiosRequestConfig): Promise<ApiResponse<T>> {
    try {
      const response = await this.client.request<ApiResponse<T>>(config);
      return {
        success: true,
        data: response.data.data,
      };
    } catch (error) {
      if (axios.isAxiosError(error)) {
        const apiError = error.response?.data;
        return {
          success: false,
          error: apiError?.error || error.message,
          message: apiError?.message,
        };
      }
      return {
        success: false,
        error: 'An unexpected error occurred',
      };
    }
  }

  async get<T>(url: string, config?: AxiosRequestConfig): Promise<ApiResponse<T>> {
    return this.request<T>({ ...config, method: 'GET', url });
  }

  async post<T>(url: string, data?: unknown, config?: AxiosRequestConfig): Promise<ApiResponse<T>> {
    return this.request<T>({ ...config, method: 'POST', url, data });
  }

  async put<T>(url: string, data?: unknown, config?: AxiosRequestConfig): Promise<ApiResponse<T>> {
    return this.request<T>({ ...config, method: 'PUT', url, data });
  }

  async patch<T>(url: string, data?: unknown, config?: AxiosRequestConfig): Promise<ApiResponse<T>> {
    return this.request<T>({ ...config, method: 'PATCH', url, data });
  }

  async delete<T>(url: string, config?: AxiosRequestConfig): Promise<ApiResponse<T>> {
    return this.request<T>({ ...config, method: 'DELETE', url });
  }

  // Authentication specific methods
  async login(credentials: LoginCredentials): Promise<ApiResponse<SessionUser>> {
    try {
      const response = await this.client.post<SessionUser>('/auth/login', credentials);
      return {
        success: true,
        data: response.data,
      };
    } catch (error) {
      if (axios.isAxiosError(error) && error.response) {
        const errorData = error.response.data as LoginErrorResponse;
        return {
          success: false,
          error: errorData.error,
          // Pass through special fields for password reset handling
          ...(errorData.requiresPasswordReset && { requiresPasswordReset: errorData.requiresPasswordReset }),
          ...(errorData.devMode && { devMode: errorData.devMode }),
          ...(errorData.resetUrl && { resetUrl: errorData.resetUrl }),
        } as ApiResponse<SessionUser> & {
          requiresPasswordReset?: boolean;
          devMode?: boolean;
          resetUrl?: string;
        }; // Type assertion to allow extra properties
      }
      return {
        success: false,
        error: 'An unexpected error occurred during login',
      };
    }
  }

  async signup(userData: SignupData): Promise<ApiResponse<SessionUser>> {
    return this.post<SessionUser>('/auth/signup', userData);
  }

  async logout(): Promise<ApiResponse<{ ok: boolean }>> {
    return this.post<{ ok: boolean }>('/auth/logout');
  }

  async getCurrentUser(): Promise<ApiResponse<SessionUser>> {
    try {
      const response = await this.client.get('/auth/me');
      const u = response.data as { id: number; name: string; email: string; role: string; permissions?: string[] };
      const role = (u?.role === 'ADMIN') ? 'admin' : 'user';
      return {
        success: true,
        data: { id: u.id, name: u.name, email: u.email, role, permissions: u.permissions },
      };
    } catch (error) {
      if (axios.isAxiosError(error)) {
        const apiError = error.response?.data as { error?: string } | undefined;
        return { success: false, error: apiError?.error || error.message };
      }
      return { success: false, error: 'Failed to fetch current user' };
    }
  }

  async requestPasswordReset(data: RequestResetData): Promise<ApiResponse<{ message: string }>> {
    return this.post<{ message: string }>('/auth/request-reset', data);
  }

  async resetPassword(data: ResetPasswordData): Promise<ApiResponse<{ message: string }>> {
    return this.post<{ message: string }>('/auth/reset-password', data);
  }

  // Utility methods
  setAuthToken(token: string) {
    // Not needed for cookie-based auth, but kept for flexibility
    this.client.defaults.headers.common['Authorization'] = `Bearer ${token}`;
  }

  clearAuthToken() {
    delete this.client.defaults.headers.common['Authorization'];
  }

  // Get the axios instance for direct use if needed
  getAxiosInstance(): AxiosInstance {
    return this.client;
  }
}

// Create and export a default instance
export const apiService = new ApiService();

// Export the class for creating custom instances
export default ApiService;<|MERGE_RESOLUTION|>--- conflicted
+++ resolved
@@ -27,11 +27,6 @@
   private setupInterceptors() {
     this.client.interceptors.request.use(
       (config) => {
-<<<<<<< HEAD
-        console.log(`API Request: ${config.method?.toUpperCase()} ${config.url}`);
-=======
-        // Add any request transformation here
->>>>>>> 4bdfa312
         return config;
       },
       (error) => {
@@ -43,11 +38,6 @@
     // Response interceptor
     this.client.interceptors.response.use(
       (response: AxiosResponse) => {
-<<<<<<< HEAD
-        console.log(`API Response: ${response.status} ${response.config.url}`);
-=======
-        // Transform successful responses
->>>>>>> 4bdfa312
         return response;
       },
       (error: AxiosError) => {
