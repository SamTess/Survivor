--- conflicted
+++ resolved
@@ -5,24 +5,14 @@
   --foreground: oklch(0.205 0 0);
   --card: oklch(0.985 0 0);
   --card-foreground: oklch(0.205 0 0);
-<<<<<<< HEAD
-  --primary: rgb(193, 116, 242);
-  --primary-foreground: oklch(1 0 0);
-=======
   --primary: var(--palette-p9, #C174F2);
   --primary-foreground: #000000;
->>>>>>> 33530d69
   --secondary: oklch(0.556 0 0);
   --secondary-foreground: oklch(1 0 0);
   --muted: oklch(0.985 0 0);
   --muted-foreground: oklch(0.556 0 0);
-<<<<<<< HEAD
-  --accent: rgb(203, 144, 241);
-  --accent-foreground: oklch(1 0 0);
-=======
   --accent: var(--palette-p8, #CB90F1);
   --accent-foreground: #000000;
->>>>>>> 33530d69
   --destructive: oklch(0.577 0.245 27.325);
   --destructive-foreground: oklch(1 0 0);
   --border: oklch(0.922 0 0);
