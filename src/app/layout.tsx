--- conflicted
+++ resolved
@@ -2,12 +2,8 @@
 import { Geist, Geist_Mono } from "next/font/google";
 import "./globals.css";
 import AdminSidebar from "@/components/navigation/AdminSidebar";
-<<<<<<< HEAD
-import { Navigation } from "@/components/navigation/Navbar";
-=======
-import MainNavbar from "@/components/navigation/MainNavbar";
+import { Navbar } from "@/components/navigation/Navbar";
 import { AuthProvider } from "../context/AuthContext";
->>>>>>> 9779f95e
 
 const geistSans = Geist({
   variable: "--font-geist-sans",
@@ -35,7 +31,7 @@
         className={`${geistSans.variable} ${geistMono.variable} antialiased min-h-screen overflow-hidden`}
       >
           <AuthProvider>
-          <MainNavbar />
+          <Navbar />
           <AdminSidebar />
           {children}
         </AuthProvider>
