--- conflicted
+++ resolved
@@ -140,9 +140,19 @@
         setAvatarSize(window.innerWidth >= 640 ? 96 : 64);
       };
 
+      const debouncedUpdateSize = () => {
+        let timeoutId: NodeJS.Timeout;
+        return () => {
+          clearTimeout(timeoutId);
+          timeoutId = setTimeout(updateSize, 100);
+        };
+      };
+
+      const debouncedHandler = debouncedUpdateSize();
+
       updateSize();
-      window.addEventListener('resize', updateSize);
-      return () => window.removeEventListener('resize', updateSize);
+      window.addEventListener('resize', debouncedHandler);
+      return () => window.removeEventListener('resize', debouncedHandler);
     }, []);
 
     return (
@@ -261,7 +271,6 @@
                           </button>
                         </>
                       ) : (
-<<<<<<< HEAD
                         <button
                           onClick={handleEdit}
                           className="bg-primary text-primary-foreground sm:px-4 px-3 py-2 rounded-2xl hover:bg-primary/90 transition-all duration-200 border border-primary/20 backdrop-blur-md flex items-center gap-2"
@@ -272,29 +281,19 @@
                           </svg>
                           <span className="hidden sm:inline">Edit Profile</span>
                         </button>
-=======
-                        <>
-                          <button
-                            onClick={handleEdit}
-                            className="bg-primary text-primary-foreground px-4 py-2 rounded-2xl hover:bg-primary/90 transition-all duration-200 border border-primary/20 backdrop-blur-md"
-                          >
-                            Edit Profile
-                          </button>
-                          {user?.role === 'founder' && (
-                            <Link
-                              href="/media"
-                              className="bg-accent text-accent-foreground px-4 py-2 rounded-2xl hover:bg-accent/90 transition-all duration-200 border border-accent/20 backdrop-blur-md flex items-center gap-2"
-                            >
-                              <svg xmlns="http://www.w3.org/2000/svg" width="16" height="16" viewBox="0 0 24 24" fill="none" stroke="currentColor" strokeWidth="2" strokeLinecap="round" strokeLinejoin="round">
-                                <path d="M21 15v4a2 2 0 0 1-2 2H5a2 2 0 0 1-2-2v-4"/>
-                                <polyline points="7,10 12,15 17,10"/>
-                                <line x1="12" x2="12" y1="15" y2="3"/>
-                              </svg>
-                              Media Storage
-                            </Link>
-                          )}
-                        </>
->>>>>>> 8a158a46
+                      )}
+                      {user?.role === 'founder' && (
+                        <Link
+                          href="/media"
+                          className="bg-accent text-accent-foreground sm:px-4 px-3 py-2 rounded-2xl hover:bg-accent/90 transition-all duration-200 border border-accent/20 backdrop-blur-md flex items-center gap-2"
+                        >
+                          <svg xmlns="http://www.w3.org/2000/svg" width="16" height="16" viewBox="0 0 24 24" fill="none" stroke="currentColor" strokeWidth="2" strokeLinecap="round" strokeLinejoin="round">
+                            <path d="M21 15v4a2 2 0 0 1-2 2H5a2 2 0 0 1-2-2v-4"/>
+                            <polyline points="7,10 12,15 17,10"/>
+                            <line x1="12" x2="12" y1="15" y2="3"/>
+                          </svg>
+                          <span className="hidden sm:inline">Media Storage</span>
+                        </Link>
                       )}
                     </>
                   ) : (
