'use client';

import { useState, useEffect } from 'react';
import EventCard from '@/components/cards/EventCard';
import MonthlyCalendar from '@/components/calendar/MonthlyCalendar';
import { EventApiResponse } from '@/domain/interfaces/Event';
import EventsCalendar from '@/components/events/EventsCalendar';

export default function EventsPage() {
  const [events, setEvents] = useState<EventApiResponse[]>([]);
  const [filteredEvents, setFilteredEvents] = useState<EventApiResponse[]>([]);
  const [selectedFilter, setSelectedFilter] = useState<'all' | 'upcoming' | 'past'>('all');
  const [selectedType, setSelectedType] = useState<string>('all');
  const [loading, setLoading] = useState(true);
<<<<<<< HEAD
  const [viewMode, setViewMode] = useState<'list' | 'calendar'>('calendar');

  const parseEventDate = (value?: string): Date | null => {
    if (!value) return null;
    const m = value.match(/^([0-9]{4})-([0-9]{2})-([0-9]{2})(?:$|T)/);
    if (m) {
      const y = Number(m[1]);
      const mo = Number(m[2]) - 1;
      const d = Number(m[3]);
      return new Date(y, mo, d);
    }
    const d = new Date(value);
    return isNaN(d.getTime()) ? null : d;
  };
=======
  const [selectedDate, setSelectedDate] = useState<string | null>(null);
>>>>>>> 09df1c6f

  useEffect(() => {
    const fetchEvents = async () => {
      try {
        const response = await fetch('/api/events');
        const result = await response.json();

        if (result.success && Array.isArray(result.data)) {
          setEvents(result.data);
        } else {
          console.error('API returned invalid data structure:', result);
          setEvents([]);
        }
      } catch (error) {
        console.error('Error fetching events:', error);
        setEvents([]);
      } finally {
        setLoading(false);
      }
    };

    fetchEvents();
  }, []);

  useEffect(() => {
    let filtered = [...events];

    if (selectedFilter === 'upcoming') {
      const today = new Date(); today.setHours(0,0,0,0);
      filtered = filtered.filter(event => {
        const d = parseEventDate(event.dates);
        if (!d) return false;
        d.setHours(0,0,0,0);
        return d.getTime() > today.getTime();
      });
    } else if (selectedFilter === 'past') {
      const today = new Date(); today.setHours(0,0,0,0);
      filtered = filtered.filter(event => {
        const d = parseEventDate(event.dates);
        if (!d) return false;
        d.setHours(0,0,0,0);
        return d.getTime() <= today.getTime();
      });
    }

    if (selectedType !== 'all') {
      filtered = filtered.filter(event => event.event_type && event.event_type.toLowerCase() === selectedType.toLowerCase());
    }

    if (selectedDate) {
      filtered = filtered.filter(event => {
        if (!event.dates) return false;
        const iso = new Date(event.dates).toISOString().split('T')[0];
        return iso === selectedDate;
      });
    }

    setFilteredEvents(filtered);
  }, [events, selectedFilter, selectedType, selectedDate]);

  const eventTypes = [...new Set(events.map(event => event.event_type).filter(Boolean))];

  return (
    <div className="h-screen bg-background pt-14 overflow-y-auto">
  <div className="px-6 py-8 max-w-6xl mx-auto">
        {/* Header */}
        <div className="mb-8">
          <h1 className="text-4xl font-bold text-foreground mb-4 transition-all duration-300">Events</h1>
          <p className="text-lg text-muted-foreground mb-6">
            Discover upcoming events, workshops, and networking opportunities in our startup ecosystem.
          </p>

          {/* Filters */}
          <div className="flex flex-wrap gap-4 items-center bg-card/50 backdrop-blur-md border border-border/20 rounded-2xl p-6 transition-all duration-300">
            {/* Time Filter */}
            <div className="flex items-center space-x-3">
              <label className="text-sm font-medium text-foreground">Filter by time:</label>
              <select
                value={selectedFilter}
                onChange={(e) => setSelectedFilter(e.target.value as 'all' | 'upcoming' | 'past')}
                className="px-4 py-2 border border-border rounded-full text-sm text-foreground bg-background/80 backdrop-blur-md focus:outline-none focus:ring-2 focus:ring-ring focus:border-primary hover:border-primary/50 transition-all duration-200"
              >
                <option value="all" className="text-foreground">All Events</option>
                <option value="upcoming" className="text-foreground">Upcoming</option>
                <option value="past" className="text-foreground">Past Events</option>
              </select>
            </div>

            {/* Type Filter */}
            <div className="flex items-center space-x-3">
              <label className="text-sm font-medium text-foreground">Filter by type:</label>
              <select
                value={selectedType}
                onChange={(e) => setSelectedType(e.target.value)}
                className="px-4 py-2 border border-border rounded-full text-sm text-foreground bg-background/80 backdrop-blur-md focus:outline-none focus:ring-2 focus:ring-ring focus:border-primary hover:border-primary/50 transition-all duration-200"
              >
                <option value="all" className="text-foreground">All Types</option>
                {eventTypes.map(type => (
                  <option key={type} value={type} className="text-foreground">{type}</option>
                ))}
              </select>
            </div>

            {/* Results Count */}
            <div className="text-sm text-muted-foreground ml-auto font-medium flex items-center gap-3">
              <span>Showing {filteredEvents.length} of {events.length} events</span>
              {selectedDate && (
                <button
                  onClick={() => setSelectedDate(null)}
                  className="text-xs px-3 py-1 rounded-full bg-primary/10 text-primary border border-primary/20 hover:bg-primary/20 transition"
                >Clear date</button>
              )}
            </div>

            {/* View Mode Toggle */}
            <div className="flex items-center gap-2">
              <button
                type="button"
                onClick={() => setViewMode('calendar')}
                className={`px-3 py-2 rounded-full border text-sm ${viewMode === 'calendar' ? 'border-primary text-primary' : 'border-border text-foreground/80 hover:border-primary/50'}`}
              >
                Calendar
              </button>
              <button
                type="button"
                onClick={() => setViewMode('list')}
                className={`px-3 py-2 rounded-full border text-sm ${viewMode === 'list' ? 'border-primary text-primary' : 'border-border text-foreground/80 hover:border-primary/50'}`}
              >
                List
              </button>
            </div>
          </div>
        </div>

<<<<<<< HEAD
        {/* Calendar View */}
        {viewMode === 'calendar' && (
          <MonthlyCalendar events={filteredEvents} />
        )}
=======
        {/* Calendar Section */}
        <div className="mb-10">
          <EventsCalendar
            events={events}
            selectedDate={selectedDate}
            onSelectDate={(d) => setSelectedDate(d)}
          />
        </div>
>>>>>>> 09df1c6f

        {/* Events Grid */}
  {loading ? (
          <div className="text-center py-12">
            <div className="text-gray-400 text-lg mb-2">Loading events...</div>
          </div>
  ) : viewMode === 'list' && filteredEvents.length > 0 ? (
          <div className="grid grid-cols-1 md:grid-cols-2 lg:grid-cols-3 gap-6">
            {filteredEvents.map((event) => (
              <EventCard
                key={event.id}
                id={event.id}
                name={event.name}
                dates={event.dates}
                location={event.location}
                description={event.description}
                event_type={event.event_type}
                target_audience={event.target_audience}
                imageUrl={event.image_url}
              />
            ))}
          </div>
  ) : viewMode === 'list' ? (
          <div className="text-center py-12 bg-card/30 backdrop-blur-md border border-border/20 rounded-2xl transition-all duration-300">
            <div className="text-muted-foreground text-lg mb-2 font-medium">No events found</div>
            <p className="text-muted-foreground/70">
              {selectedFilter !== 'all' || selectedType !== 'all'
                ? 'Try adjusting your filters to see more events.'
                : 'Check back later for upcoming events.'}
            </p>
          </div>
  ) : null}
      </div>
    </div>
  );
}<|MERGE_RESOLUTION|>--- conflicted
+++ resolved
@@ -12,7 +12,6 @@
   const [selectedFilter, setSelectedFilter] = useState<'all' | 'upcoming' | 'past'>('all');
   const [selectedType, setSelectedType] = useState<string>('all');
   const [loading, setLoading] = useState(true);
-<<<<<<< HEAD
   const [viewMode, setViewMode] = useState<'list' | 'calendar'>('calendar');
 
   const parseEventDate = (value?: string): Date | null => {
@@ -27,9 +26,6 @@
     const d = new Date(value);
     return isNaN(d.getTime()) ? null : d;
   };
-=======
-  const [selectedDate, setSelectedDate] = useState<string | null>(null);
->>>>>>> 09df1c6f
 
   useEffect(() => {
     const fetchEvents = async () => {
@@ -164,21 +160,10 @@
           </div>
         </div>
 
-<<<<<<< HEAD
         {/* Calendar View */}
         {viewMode === 'calendar' && (
           <MonthlyCalendar events={filteredEvents} />
         )}
-=======
-        {/* Calendar Section */}
-        <div className="mb-10">
-          <EventsCalendar
-            events={events}
-            selectedDate={selectedDate}
-            onSelectDate={(d) => setSelectedDate(d)}
-          />
-        </div>
->>>>>>> 09df1c6f
 
         {/* Events Grid */}
   {loading ? (
