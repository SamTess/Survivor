--- conflicted
+++ resolved
@@ -291,8 +291,7 @@
 export async function POST(request: NextRequest) {
   try {
     const body = await request.json();
-<<<<<<< HEAD
-=======
+
     const token = request.cookies.get('auth')?.value;
     const secret = process.env.AUTH_SECRET || 'dev-secret';
     const payload = verifyJwt(token, secret);
@@ -311,7 +310,6 @@
         }
       }
     }
->>>>>>> 237d5716
 
     const founder = await founderService.createFounder(body);
 
