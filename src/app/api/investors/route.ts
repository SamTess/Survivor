import { NextRequest, NextResponse } from 'next/server';
import { InvestorService } from '../../../application/services/investors/InvestorService';
import { InvestorRepositoryPrisma } from '../../../infrastructure/persistence/prisma/InvestorRepositoryPrisma';
import { verifyJwt } from '../../../infrastructure/security/auth';
import prisma from '../../../infrastructure/persistence/prisma/client';

const investorRepository = new InvestorRepositoryPrisma();
const investorService = new InvestorService(investorRepository);

/**
 * @openapi
 * /investors:
 *   get:
 *     summary: Get All Investors
 *     description: Retrieve all investors with pagination support and filtering options
 *     tags:
 *       - Investors
 *     parameters:
 *       - in: query
 *         name: page
 *         required: false
 *         schema:
 *           type: integer
 *           minimum: 1
 *           default: 1
 *         description: Page number
 *         example: 1
 *       - in: query
 *         name: limit
 *         required: false
 *         schema:
 *           type: integer
 *           minimum: 1
 *           maximum: 100
 *           default: 10
 *         description: Number of investors per page
 *         example: 10
 *       - in: query
 *         name: investorType
 *         required: false
 *         schema:
 *           type: string
 *           enum: [ANGEL_INVESTOR, VENTURE_CAPITALIST, PRIVATE_EQUITY, INSTITUTIONAL]
 *         description: Filter by investor type
 *         example: "ANGEL_INVESTOR"
 *       - in: query
 *         name: investmentFocus
 *         required: false
 *         schema:
 *           type: string
 *         description: Filter by investment focus
 *         example: "Technology"
 *       - in: query
 *         name: search
 *         required: false
 *         schema:
 *           type: string
 *         description: Search investors by name
 *         example: "John"
 *     responses:
 *       200:
 *         description: Investors retrieved successfully
 *         content:
 *           application/json:
 *             schema:
 *               type: object
 *               properties:
 *                 success:
 *                   type: boolean
 *                   example: true
 *                 data:
 *                   type: array
 *                   items:
 *                     type: object
 *                     properties:
 *                       id:
 *                         type: integer
 *                         example: 1
 *                       name:
 *                         type: string
 *                         example: "John Doe"
 *                       email:
 *                         type: string
 *                         format: email
 *                         example: "john@example.com"
 *                       companyName:
 *                         type: string
 *                         example: "Tech Ventures"
 *                       role:
 *                         type: string
 *                         enum: [ANGEL_INVESTOR, VENTURE_CAPITALIST, PRIVATE_EQUITY, INSTITUTIONAL]
 *                         example: "ANGEL_INVESTOR"
 *                       investmentCapacity:
 *                         type: number
 *                         example: 100000
 *                       areasOfInterest:
 *                         type: array
 *                         items:
 *                           type: string
 *                         example: ["Technology", "Healthcare"]
 *                       bio:
 *                         type: string
 *                         example: "Experienced investor in tech startups"
 *                       linkedin:
 *                         type: string
 *                         format: uri
 *                         example: "https://linkedin.com/in/johndoe"
 *                       createdAt:
 *                         type: string
 *                         format: date-time
 *                         example: "2024-01-01T00:00:00.000Z"
 *                 pagination:
 *                   type: object
 *                   description: Pagination information (when using page/limit)
 *                   properties:
 *                     page:
 *                       type: integer
 *                       description: Current page number
 *                       example: 1
 *                     limit:
 *                       type: integer
 *                       description: Items per page
 *                       example: 10
 *                     total:
 *                       type: integer
 *                       description: Total number of investors
 *                       example: 25
 *                     totalPages:
 *                       type: integer
 *                       description: Total number of pages
 *                       example: 3
 *       500:
 *         description: Failed to fetch investors
 *         content:
 *           application/json:
 *             schema:
 *               type: object
 *               properties:
 *                 success:
 *                   type: boolean
 *                   example: false
 *                 error:
 *                   type: string
 *                   example: "Failed to fetch investors"
 */
export async function GET(req: NextRequest) {
  try {
    const { searchParams } = new URL(req.url);
    const page = parseInt(searchParams.get('page') || '1');
    const limit = parseInt(searchParams.get('limit') || '10');
    const investorType = searchParams.get('investorType');
    const investmentFocus = searchParams.get('investmentFocus');
    const search = searchParams.get('search');

    if (search) {
      const investors = await investorService.searchInvestors(search);
      return NextResponse.json({ success: true, data: investors });
    }

    if (investorType) {
      const investors = await investorService.getInvestorsByType(investorType);
      return NextResponse.json({ success: true, data: investors });
    }

    if (investmentFocus) {
      const investors = await investorService.getInvestorsByFocus(investmentFocus);
      return NextResponse.json({ success: true, data: investors });
    }

    if (page > 1 || limit !== 10) {
      const result = await investorService.getInvestorsPaginated(page, limit);
      return NextResponse.json({
        success: true,
        data: result.investors,
        pagination: {
          page,
          limit,
          total: result.total,
          totalPages: Math.ceil(result.total / limit)
        }
      });
    }

    const investors = await investorService.getAllInvestors();
    return NextResponse.json({ success: true, data: investors });

  } catch (error) {
    console.error('Error fetching investors:', error);
    return NextResponse.json(
      {
        success: false,
        error: error instanceof Error ? error.message : 'Failed to fetch investors'
      },
      { status: 500 }
    );
  }
}

/**
 * @openapi
 * /investors:
 *   post:
 *     summary: Create New Investor
 *     description: Create a new investor profile
 *     tags:
 *       - Investors
 *     requestBody:
 *       required: true
 *       content:
 *         application/json:
 *           schema:
 *             type: object
 *             required:
 *               - name
 *               - email
 *               - companyName
 *               - role
 *               - investmentCapacity
 *               - areasOfInterest
 *             properties:
 *               name:
 *                 type: string
 *                 description: Investor name
 *                 example: "Jane Smith"
 *               email:
 *                 type: string
 *                 format: email
 *                 description: Investor email
 *                 example: "jane@techventures.com"
 *               companyName:
 *                 type: string
 *                 description: Company name
 *                 example: "Tech Ventures Fund"
 *               role:
 *                 type: string
 *                 enum: [ANGEL_INVESTOR, VENTURE_CAPITALIST, PRIVATE_EQUITY, INSTITUTIONAL]
 *                 description: Investor role
 *                 example: "VENTURE_CAPITALIST"
 *               investmentCapacity:
 *                 type: number
 *                 minimum: 0
 *                 description: Investment capacity
 *                 example: 500000
 *               areasOfInterest:
 *                 type: array
 *                 items:
 *                   type: string
 *                 description: Areas of interest
 *                 example: ["Technology", "Healthcare", "Fintech"]
 *               bio:
 *                 type: string
 *                 description: Investor biography
 *                 example: "Experienced VC with 10+ years in tech investments"
 *               linkedin:
 *                 type: string
 *                 format: uri
 *                 description: LinkedIn profile URL
 *                 example: "https://linkedin.com/in/janesmith"
 *               website:
 *                 type: string
 *                 format: uri
 *                 description: Company website
 *                 example: "https://techventures.com"
 *               phone:
 *                 type: string
 *                 description: Contact phone number
 *                 example: "+1-555-0123"
 *               location:
 *                 type: string
 *                 description: Investor location
 *                 example: "San Francisco, CA"
 *     responses:
 *       201:
 *         description: Investor created successfully
 *         content:
 *           application/json:
 *             schema:
 *               type: object
 *               properties:
 *                 success:
 *                   type: boolean
 *                   example: true
 *                 data:
 *                   type: object
 *                   properties:
 *                     id:
 *                       type: integer
 *                       example: 26
 *                     name:
 *                       type: string
 *                       example: "Jane Smith"
 *                     email:
 *                       type: string
 *                       format: email
 *                       example: "jane@techventures.com"
 *                     companyName:
 *                       type: string
 *                       example: "Tech Ventures Fund"
 *                     role:
 *                       type: string
 *                       example: "VENTURE_CAPITALIST"
 *                     investmentCapacity:
 *                       type: number
 *                       example: 500000
 *                     areasOfInterest:
 *                       type: array
 *                       items:
 *                         type: string
 *                       example: ["Technology", "Healthcare", "Fintech"]
 *                     bio:
 *                       type: string
 *                       example: "Experienced VC with 10+ years in tech investments"
 *                     linkedin:
 *                       type: string
 *                       format: uri
 *                       example: "https://linkedin.com/in/janesmith"
 *                     createdAt:
 *                       type: string
 *                       format: date-time
 *                       example: "2024-01-15T10:30:00.000Z"
 *                 message:
 *                   type: string
 *                   example: "Investor created successfully"
 *       400:
 *         description: Validation error
 *         content:
 *           application/json:
 *             schema:
 *               type: object
 *               properties:
 *                 success:
 *                   type: boolean
 *                   example: false
 *                 error:
 *                   type: string
 *                   example: "Email already exists"
 */
export async function POST(request: NextRequest) {
  try {
    const body = await request.json();
<<<<<<< HEAD
=======
    const token = request.cookies.get('auth')?.value;
    const secret = process.env.AUTH_SECRET || 'dev-secret';
    const payload = verifyJwt(token, secret);
    if (payload) {
      const user = await prisma.s_USER.findUnique({ where: { id: payload.userId } });
      if (!user) return NextResponse.json({ success: false, error: 'User not found' }, { status: 401 });
      body.email = user.email;
      body.name = body.name || user.name;
      if (user.role !== 'investor') {
        await prisma.s_USER.update({ where: { id: user.id }, data: { role: 'investor' } });
      }
    }
>>>>>>> 237d5716

    const investor = await investorService.createInvestor(body);

    return NextResponse.json({
      success: true,
      data: investor,
      message: 'Investor created successfully'
    }, { status: 201 });

  } catch (error) {
    console.error('Error creating investor:', error);
    return NextResponse.json(
      {
        success: false,
        error: error instanceof Error ? error.message : 'Failed to create investor'
      },
      { status: 400 }
    );
  }
}<|MERGE_RESOLUTION|>--- conflicted
+++ resolved
@@ -338,21 +338,6 @@
 export async function POST(request: NextRequest) {
   try {
     const body = await request.json();
-<<<<<<< HEAD
-=======
-    const token = request.cookies.get('auth')?.value;
-    const secret = process.env.AUTH_SECRET || 'dev-secret';
-    const payload = verifyJwt(token, secret);
-    if (payload) {
-      const user = await prisma.s_USER.findUnique({ where: { id: payload.userId } });
-      if (!user) return NextResponse.json({ success: false, error: 'User not found' }, { status: 401 });
-      body.email = user.email;
-      body.name = body.name || user.name;
-      if (user.role !== 'investor') {
-        await prisma.s_USER.update({ where: { id: user.id }, data: { role: 'investor' } });
-      }
-    }
->>>>>>> 237d5716
 
     const investor = await investorService.createInvestor(body);
 
