import { NextRequest, NextResponse } from 'next/server';
export const runtime = 'nodejs';
import { PrismaClient } from '@prisma/client';
import { verifyJwt } from '../../../../infrastructure/security/auth';
import { normalizeRole } from '../../../../utils/roleUtils';

interface GlobalWithPrisma { prisma?: PrismaClient }
const globalForPrisma = global as unknown as GlobalWithPrisma;
const prisma = globalForPrisma.prisma ?? new PrismaClient();
if (!globalForPrisma.prisma) globalForPrisma.prisma = prisma;

export async function GET(req: NextRequest) {
  const token = req.cookies.get('auth')?.value;
  const secret = process.env.AUTH_SECRET || 'dev-secret';
  const payload = verifyJwt(token, secret);
  if (!payload) return NextResponse.json({ error: 'unauthorized' }, { status: 401 });
  const user = await prisma.s_USER.findUnique({ where: { id: payload.userId }, include: { permissions: true } });
  if (!user) return NextResponse.json({ error: 'not found' }, { status: 404 });
<<<<<<< HEAD
  const role = (['ADMIN','MODERATOR'].includes(user.role) ? user.role : 'visitor') as 'ADMIN' | 'MODERATOR' | 'visitor';
  return NextResponse.json({ id: user.id, name: user.name, email: user.email, role, permissions: user.permissions.map(p => p.name) });
=======
  const normalizedRole = normalizeRole(user.role);
  return NextResponse.json({ id: user.id, name: user.name, email: user.email, role: normalizedRole, permissions: user.permissions.map(p => p.name) });
>>>>>>> 90ae997a
}<|MERGE_RESOLUTION|>--- conflicted
+++ resolved
@@ -16,11 +16,6 @@
   if (!payload) return NextResponse.json({ error: 'unauthorized' }, { status: 401 });
   const user = await prisma.s_USER.findUnique({ where: { id: payload.userId }, include: { permissions: true } });
   if (!user) return NextResponse.json({ error: 'not found' }, { status: 404 });
-<<<<<<< HEAD
-  const role = (['ADMIN','MODERATOR'].includes(user.role) ? user.role : 'visitor') as 'ADMIN' | 'MODERATOR' | 'visitor';
-  return NextResponse.json({ id: user.id, name: user.name, email: user.email, role, permissions: user.permissions.map(p => p.name) });
-=======
   const normalizedRole = normalizeRole(user.role);
   return NextResponse.json({ id: user.id, name: user.name, email: user.email, role: normalizedRole, permissions: user.permissions.map(p => p.name) });
->>>>>>> 90ae997a
 }