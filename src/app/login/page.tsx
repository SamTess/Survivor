--- conflicted
+++ resolved
@@ -32,7 +32,6 @@
 
   async function submit(e: React.FormEvent) {
     e.preventDefault();
-<<<<<<< HEAD
     clearError();
     setCustomError(null);
 
@@ -43,46 +42,18 @@
       router.refresh();
     } else if (result.error) {
       if (result.error.requiresPasswordReset) {
-        setCustomError(result.error.message || 'Un email de création de mot de passe vous a été envoyé. Veuillez vérifier votre boîte mail.');
+        setCustomError(result.error.message || 'A password reset has just been sent to you. Please check your inbox.');
       } else {
-        setCustomError(result.error.message || 'Email ou mot de passe incorrect');
+        setCustomError(result.error.message || 'Incorrect email or password.');
       }
-=======
-    setError(null);
-    setIsLoading(true);
-
-    try {
-      const res = await fetch('/api/auth/login', {
-        method: 'POST',
-        headers: { 'Content-Type': 'application/json' },
-        body: JSON.stringify({ email, password })
-      });
-
-      if (res.ok) {
-        router.push(nextPath);
-        router.refresh();
-      } else {
-        const data = await res.json().catch(() => ({}));
-
-        if (data.requiresPasswordReset) {
-          setError(data.error || 'A password creation email has been sent to you. Please check your mailbox.');
-        } else {
-          setError(data.error || 'Incorrect email or password');
-        }
-      }
-    } catch {
-      setError('An error occurred. Please try again.');
-    } finally {
-      setIsLoading(false);
->>>>>>> 13763446
     }
   }
 
   return (
-    <div className="h-screen pt-28 overflow-y-auto flex items-center justify-center bg-gradient-to-br from-indigo-50 via-white to-purple-50 px-4 py-8">
+    <div className="h-screen pt-44 overflow-y-auto flex items-center justify-center bg-gradient-to-br from-indigo-50 via-white to-purple-50 px-4 py-8">
       <div className="w-full max-w-md">
         {/* Logo/Brand */}
-        <div className="text-center mb-8 animate-fade-in-up">
+        <div className="text-center mb-4 animate-fade-in-up">
           <div className="inline-flex items-center justify-center w-16 h-16 mb-4 shadow-lg overflow-hidden">
             <Image
               src="/logo.png"
@@ -126,13 +97,8 @@
                   type="email"
                   value={email}
                   onChange={(e) => setEmail(e.target.value)}
-<<<<<<< HEAD
                   className="w-full pl-10 pr-4 py-3 border-0 border-b border-gray-300 bg-transparent text-gray-900 placeholder-gray-400 focus:outline-none focus:border-indigo-500 transition-all duration-200"
-                  placeholder="votre@email.com"
-=======
-                  className="w-full pl-10 pr-4 py-3 border border-gray-300 rounded-xl bg-white/50 backdrop-blur-sm text-gray-900 placeholder-gray-400 focus:outline-none focus:ring-2 focus:ring-indigo-500 focus:border-transparent transition-all duration-200"
                   placeholder="your@email.com"
->>>>>>> 13763446
                   required
                 />
               </div>
@@ -210,12 +176,12 @@
           {/* Sign up link */}
           <div className="text-center">
             <p className="text-gray-600">
-              Pas encore de compte ?{' '}
+              Not registered yet ?{' '}
               <Link
                 href="/signup"
                 className="font-semibold text-indigo-600 hover:text-indigo-500 transition-colors duration-200"
               >
-                Créer un compte
+                Create an account
               </Link>
             </p>
           </div>
