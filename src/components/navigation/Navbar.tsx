--- conflicted
+++ resolved
@@ -30,11 +30,8 @@
     { href: '/projects', label: 'Projects' },
     { href: '/news', label: 'News' },
     { href: '/events', label: 'Events' },
-<<<<<<< HEAD
     { href: '/presentation?slide=communication', label: 'Présentation' },
-=======
     { href: '/about', label: 'About' },
->>>>>>> 33530d69
   ]
   if (isAuthenticated)
     navItems.push({ href: '/dashboard', label: 'Dashboard' })
