--- conflicted
+++ resolved
@@ -6,13 +6,8 @@
 import { useAuth } from '../../context/AuthContext';
 import { FaSearch, FaUser } from 'react-icons/fa';
 
-<<<<<<< HEAD
 const NAV_LINKS: { href: string; label: string; roles?: string[]; permissions?: string[] }[] = [
-  { href: '/home', label: 'Home' },
-=======
-const NAV_LINKS = [
   { href: '/', label: 'Home' },
->>>>>>> 7824123f
   { href: '/projects', label: 'Projects' },
   { href: '/news', label: 'News' },
   { href: '/events', label: 'Events' },
