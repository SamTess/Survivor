import type { NextConfig } from "next";

const nextConfig: NextConfig = {
<<<<<<< HEAD
  images: {
    domains: ['picsum.photos', 'i.pravatar.cc'],
  },
=======
  /* config options here */
  turbopack: {
    root: __dirname,
  },
  outputFileTracingRoot: __dirname,
>>>>>>> 9b55703f
};

export default nextConfig;<|MERGE_RESOLUTION|>--- conflicted
+++ resolved
@@ -1,17 +1,13 @@
 import type { NextConfig } from "next";
 
 const nextConfig: NextConfig = {
-<<<<<<< HEAD
   images: {
     domains: ['picsum.photos', 'i.pravatar.cc'],
   },
-=======
-  /* config options here */
   turbopack: {
     root: __dirname,
   },
   outputFileTracingRoot: __dirname,
->>>>>>> 9b55703f
 };
 
 export default nextConfig;